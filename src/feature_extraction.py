<<<<<<< HEAD
"""
Feature extraction module for recipe parsing.

This module provides functions to extract features from HTML elements
and build feature processing pipelines for machine learning models.
"""

import json
import re
from concurrent.futures import ProcessPoolExecutor, as_completed
from pathlib import Path
from typing import Dict, Any, Tuple
from typing import List

from sklearn.feature_extraction import DictVectorizer
from sklearn.linear_model import LogisticRegression
from sklearn.pipeline import Pipeline

from html_parser import parse_html

# Constants
MAX_FEATURES: int = 1000
NGRAM_RANGE: tuple[int, int] = (1, 2)

# Keywords for common roles
ing_keywords = ["ingr", "ingredient"]
dir_keywords = ["instr", "direction", "step", "method"]
title_keywords = ["title", "name", "headline"]
img_keywords = ["img", "image", "photo", "picture"]

# Measurement units for English recipes
units = [
    "teaspoon", "teaspoons", "tsp", "tablespoon", "tablespoons", "tbsp",
    "cup", "cups", "ounce", "ounces", "oz", "pound", "pounds", "lb", "lbs",
    "gram", "grams", "g", "kilogram", "kilograms", "kg", "liter", "liters", "l",
    "ml", "milliliter", "milliliters", "pinch", "clove", "cloves", "slice", "slices"
]

def label_element(text: str, label_data: Dict[str, Any]) -> str:
    """
    Determine the label for a given block of text using JSON label data.

    Parameters
    ----------
    text : str
        The text block to be labeled.
    label_data : Dict[str, Any]
        Dictionary containing recipe data with keys 'ingredients', 'directions', 'title'.

    Returns
    -------
    str
        One of: 'ingredient', 'direction', 'title', or 'none'.
    """
    t = text.strip().lower()
    if not t or t.isdigit():
        return 'none'
    if any(t in i.lower() for i in label_data.get("ingredients", [])):
        return 'ingredient'
    if any(t in d.lower() for d in label_data.get("directions", [])):
        return 'direction'
    if label_data.get("title", "").strip().lower() == t:
        return 'title'
    return 'none'

def process_file_pair(json_file: Path, html_dir: Path) -> list[tuple[dict, str]]:
    """
    Process a single JSON/HTML file pair and extract features and labels for each HTML element.

    Parameters
    ----------
    json_file : Path
        Path to the JSON file containing recipe labels.
    html_dir : Path
        Directory containing the corresponding HTML file.

    Returns
    -------
    list[tuple[dict, str]]
        A list of (features, label) tuples for each element in the HTML file.
    """
    features_labels = []
    base = json_file.stem
    html_file = html_dir / f"{base}.html"
    if not html_file.exists():
        return features_labels  # empty

    try:
        label_data = json.loads(json_file.read_text(encoding="utf-8"))
        html = html_file.read_text(encoding="utf-8")
        elements = parse_html(html)

        for idx, el in enumerate(elements):
            tag = el.get("tag", "").lower()
            elem_text = el.get("text", "").strip()

            section_heading_text = None
            # If this element is a heading → update current section
            if tag in ["h1", "h2", "h3", "h4", "h5", "h6"]:
                if any(k in elem_text.lower() for k in ing_keywords):
                    section_heading_text = "ingredient"
                elif any(k in elem_text.lower() for k in dir_keywords):
                    section_heading_text = "direction"
                elif any(k in elem_text.lower() for k in title_keywords):
                    section_heading_text = "title"
                else:
                    section_heading_text = None  # unknown heading

            label = label_element(elem_text, label_data)
            features = extract_features(el, elem_text, elements, idx, current_section_heading = section_heading_text)
            features_labels.append((features, label))

    except Exception as e:
        print(f"⚠️ Error processing {json_file.name}: {e}")

    return features_labels

def load_labeled_blocks(labels_dir: Path, html_dir: Path, limit: int | None = None) -> tuple[list, list]:
    """
    Load and parse labeled HTML blocks from files in parallel.

    This function reads JSON label files and their corresponding HTML files, extracts features and labels for each HTML element,
    and returns two lists: one of feature dicts and one of labels. Processing is parallelized for efficiency.

    Parameters
    ----------
    labels_dir : Path
        Path to the directory containing JSON label files (one per recipe).
    html_dir : Path
        Path to the directory containing HTML files (one per recipe).
    limit : int | None, optional
        Optional maximum number of files to process. If None, all files are processed.

    Returns
    -------
    tuple[list, list]
        A tuple (features_list, labels_list) where:
            - features_list: list of feature dicts for all elements in all recipes
            - labels_list: list of corresponding labels for each element
    """
    features_list, labels_list = [], []
    json_files = sorted(labels_dir.glob("recipe_*.json"))
    total = len(json_files)

    if limit:
        json_files = json_files[:limit]
    total = len(json_files)  # recalculate after applying limit

    report_size = max(10, int(total / 100))

    # Use ProcessPoolExecutor for parallelism
    with ProcessPoolExecutor() as executor:
        # Submit all jobs
        futures = {executor.submit(process_file_pair, json_file, html_dir): json_file for json_file in json_files}

        # Collect results as they complete
        for idx, future in enumerate(as_completed(futures)):
            results = future.result()
            for features, label in results:
                features_list.append(features)
                labels_list.append(label)

            if (idx + 1) % report_size == 0 or (idx + 1) == total:
                percent = ((idx + 1) / total) * 100
                print(f"📦 Processed {idx + 1}/{total} files ({percent:.1f}%)")

    return features_list, labels_list

def find_nearest_section_heading(elements: list[dict], idx: int) -> str | None:
    """
    Find the nearest section heading above the given element index.

    Parameters
    ----------
    elements : list[dict]
        List of parsed HTML elements, each as a dictionary.
    idx : int
        Index of the current element in the elements list.

    Returns
    -------
    str or None
        Returns 'ingredient', 'direction', 'title', or None based on the nearest heading tag above the element.
    """
    for i in range(idx - 1, -1, -1):
        tag = elements[i].get("tag", "").lower()
        text = elements[i].get("text", "").strip().lower()
        if tag in ["h1", "h2", "h3", "h4", "h5", "h6"]:
            if any(k in text for k in ing_keywords):
                return "ingredient"
            if any(k in text for k in dir_keywords):
                return "direction"
            if any(k in text for k in title_keywords):
                return "title"
            return None
    return None


def compute_distance_to_nearest_heading(
    elements: list[dict], idx: int, heading_tags: tuple = ("h1", "h2", "h3", "h4", "h5", "h6")
) -> int:
    """
    Compute the distance from the current element to the nearest heading element.

    Parameters
    ----------
    elements : list[dict]
        List of parsed HTML elements.
    idx : int
        Index of the current element.
    heading_tags : tuple, optional
        Tuple of heading tag names to consider.

    Returns
    -------
    int
        Distance to the nearest heading element, or 9999 if none found.
    """
    # Search backward
    backward_dist = None
    for i in range(idx - 1, -1, -1):
        tag = elements[i].get("tag", "").lower()
        if tag in heading_tags:
            backward_dist = idx - i
            break

    # Search forward
    forward_dist = None
    for i in range(idx + 1, len(elements)):
        tag = elements[i].get("tag", "").lower()
        if tag in heading_tags:
            forward_dist = i - idx
            break

    distances = [d for d in [backward_dist, forward_dist] if d is not None]
    if not distances:
        return 9999  # no heading found nearby
    return min(distances)


def extract_features(
    el: dict, elem_text: str, elements: list[dict], idx: int, current_section_heading: str=None
) -> dict[str, Any]:
    """
    Extract features from a single HTML element for ML models.

    Parameters
    ----------
    el : dict
        The HTML element dictionary.
    elem_text : str
        The text content of the element.
    elements : list[dict]
        List of all parsed HTML elements.
    idx : int
        Index of the current element in the list.

    Returns
    -------
    dict[str, Any]
        Dictionary of extracted features for the element.
    """
    elem_text_lower = elem_text.lower()
    features: dict[str, Any] = {
        "tag": el.get("tag", "None"),
        "depth": el.get("depth", 0),
        "parent_tag": el.get("parent_tag", "None"),
        "block_index": idx,
        "position_ratio": idx / max(1, len(elements) - 1),
        "text": elem_text,
        "text_length": len(elem_text),
        "num_digits": sum(ch.isdigit() for ch in elem_text),
        "starts_with_number": int(bool(re.match(r"^\d", elem_text))),
        "contains_quantity_number": int(bool(re.search(r"\d+|\d+/\d+|½|¼|¾|⅓|⅔|\bone\b|\btwo\b|\bthree\b|\bfour\b|\bfive\b", elem_text))),
        "contains_unit": int(any(re.search(r"\b" + re.escape(unit) + r"\b", elem_text_lower) for unit in units)),
        "comma_count": elem_text.count(","),
        "dot_count": elem_text.count("."),
        "is_heading": int(el.get("tag", "").lower() in ["h1", "h2", "h3", "h4", "h5", "h6"]),
        "is_list_item": int(el.get("tag", "").lower() == "li"),
        "distance_to_nearest_heading": compute_distance_to_nearest_heading(elements, idx),
        "is_under_current_ingredient_section": int(current_section_heading == "ingredient"),
        "is_under_current_direction_section": int(current_section_heading == "direction"),
        "is_under_current_title_section": int(current_section_heading == "title")
    }

    # Class/id keywords
    class_id_str = " ".join(str(x) for x in el.get("class", [])) + " " + str(el.get("id", ""))
    class_id_str = class_id_str.lower()
    features["has_ing_keyword"] = int(any(k in class_id_str for k in ing_keywords))
    features["has_dir_keyword"] = int(any(k in class_id_str for k in dir_keywords))
    features["has_title_keyword"] = int(any(k in class_id_str for k in title_keywords))
    features["has_img_keyword"] = int(any(k in class_id_str for k in img_keywords))

    # Microdata
    itemprop = el.get("itemprop", "")
    itemprop = itemprop.lower() if itemprop else ""
    features["itemprop_name"] = int(itemprop == "name")
    features["itemprop_ingredient"] = int(itemprop == "recipeingredient")
    features["itemprop_instructions"] = int(itemprop == "recipeinstructions")
    features["itemprop_image"] = int(itemprop == "image")

    # Ancestor context
    ancestor_classes = el.get("ancestor_classes", [])
    ancestor_classes_flat = " ".join(ancestor_classes).lower()
    features["ancestor_has_ingredient_keyword"] = int(any(k in ancestor_classes_flat for k in ing_keywords))
    features["ancestor_has_direction_keyword"] = int(any(k in ancestor_classes_flat for k in dir_keywords))
    features["ancestor_has_title_keyword"] = int(any(k in ancestor_classes_flat for k in title_keywords))

    # Section context
    nearest_section = find_nearest_section_heading(elements, idx)
    features["is_under_ingredient_section"] = int(nearest_section == "ingredient")
    features["is_under_direction_section"] = int(nearest_section == "direction")

    # Title Hueristics
    features["is_possible_title_heading"] = int(el.get("tag", "").lower() in ["h1", "h2", "h3"])
    features["is_possible_title_short"] = int(len(elem_text.split()) <= 8)
    features["is_first_5_blocks"] = int(idx < 5)
    features["is_first_10_blocks"] = int(idx < 10)

    return features


def build_feature_pipeline() -> Pipeline:
    """
    Build a scikit-learn Pipeline for feature processing.

    Returns
    -------
    Pipeline
        Scikit-learn pipeline with DictVectorizer and LogisticRegression.
    """
    return Pipeline([
        ('dict_vect', DictVectorizer(sparse=True)),
        ('clf', LogisticRegression(max_iter=1000, class_weight='balanced', solver='saga'))
    ])

def is_valid_feature(feature: Dict[str, Any]) -> bool:
    """
    Check if a feature dict is valid for training.

    Parameters
    ----------
    feature : Dict[str, Any]
        Feature dictionary.

    Returns
    -------
    bool
        True if valid, False otherwise.
    """
    required_keys = [
        "tag", "depth", "parent_tag", "block_index", "position_ratio",
        "text", "text_length", "num_digits", "starts_with_number",
        "contains_unit", "comma_count", "dot_count",
        "has_ing_keyword", "has_dir_keyword", "has_title_keyword", "has_img_keyword",
        "itemprop_name", "itemprop_ingredient", "itemprop_instructions", "itemprop_image"
    ]
    # Ensure all required keys are present and not None
    result = all(key in feature and feature[key] is not None for key in required_keys)
    if not result:
        print(f"Invalid feature: {feature}")

    return result

def filter_valid_features(
    features: List[Dict[str, Any]], labels: List[str]
) -> Tuple[List[Dict[str, Any]], List[str]]:
    """
    Build a scikit-learn Pipeline for structured feature processing.
    Filter out invalid feature dicts and their corresponding labels.

    Parameters
    ----------
    features : List[Dict[str, Any]]
        List of feature dicts.
    labels : List[str]
        List of labels.

    Returns
    -------
    Tuple[List[Dict[str, Any]], List[str]]
        Filtered features and labels.
    """
    valid_indices = [i for i, feat in enumerate(features) if is_valid_feature(feat)]
    filtered_features = [features[i] for i in valid_indices]
    filtered_labels = [labels[i] for i in valid_indices]
    return filtered_features, filtered_labels
=======
import re
from typing import Any, Dict, List, Tuple, Union

from sklearn.feature_extraction import DictVectorizer
from sklearn.feature_extraction.text import TfidfVectorizer
from sklearn.pipeline import FeatureUnion, make_pipeline
from sklearn.base import BaseEstimator, TransformerMixin

# Measurement units for English recipes
units = [
    "teaspoon", "teaspoons", "tsp", "tablespoon", "tablespoons", "tbsp",
    "cup", "cups", "ounce", "ounces", "oz", "pound", "pounds", "lb", "lbs",
    "gram", "grams", "g", "kilogram", "kilograms", "kg", "liter", "liters", "l",
    "ml", "milliliter", "milliliters", "pinch", "clove", "cloves", "slice", "slices"
]

ing_keywords = ["ingredient", "component", "element", "material"]
dir_keywords = ["instruct", "direction", "step", "method", "preparation", "procedure", "technique"]
title_keywords = ["title", "name", "headline"]


class ItemSelector(BaseEstimator, TransformerMixin):
    """
    For FeatureUnion to extract a specific item from a tuple or dict in the pipeline.
    """
    def __init__(self, key: str):
        """
        Initialize the ItemSelector.

        Args:
            key (str): The key to select ('structured' or 'text').
        """
        self.key = key

    def fit(self, X: List[Any], y: Any = None) -> 'ItemSelector':
        """
        Fit method (does nothing, present for compatibility).

        Args:
            X (List[Any]): Input data.
            y (Any, optional): Target values (ignored).

        Returns:
            ItemSelector: self
        """
        return self

    def transform(self, X: List[Tuple[Dict[str, Any], str]]) -> List[Union[Dict[str, Any], str]]:
        """
        Transform the input data by selecting the specified key.

        Args:
            X (List[Tuple[Dict[str, Any], str]]): Input data as list of tuples.

        Returns:
            List[Union[Dict[str, Any], str]]: Selected data based on key.
        """
        if self.key == 'structured':
            return [x[0] for x in X]  # structured features (dict)
        elif self.key == 'text':
            return [x[1] for x in X]  # text field
        else:
            raise ValueError(f"Unknown key: {self.key}")


def get_section_header(current_section_heading, el):
    elem_text = el["text"]
    tag = el.get("tag", "").lower()
    elem_text_lower = elem_text.lower()
    # If this element is a heading → update current section
    if tag in ["h1", "h2", "h3", "h4", "h5", "h6"]:
        # Check if it contains keywords for ingredient or direction sections
        if any(k in elem_text_lower for k in ing_keywords):
            current_section_heading = "ingredient"
        elif any(k in elem_text_lower for k in dir_keywords):
            current_section_heading = "direction"
        else:
            current_section_heading = None  # unknown heading
    return current_section_heading

def split_features_and_text(features: List[Dict[str, Any]]) -> Tuple[List[Dict[str, Any]], List[str]]:
    """
    Splits features into two lists: one with dicts (without 'raw'), and one with the 'raw' text.

    Args:
        features (List[Dict[str, Any]]): List of feature dictionaries.

    Returns:
        Tuple[List[Dict[str, Any]], List[str]]: Tuple of (features without 'raw', list of raw texts).
    """
    features_wo_text = []
    texts = []
    for feat in features:
        texts.append(feat['raw'])
        f = feat.copy()
        del f['raw']
        features_wo_text.append(f)
    return features_wo_text, texts

def preprocess_data(features: List[Dict[str, Any]]) -> List[Tuple[Dict[str, Any], str]]:
    """
    Prepares data for feature extraction by splitting and zipping features and texts.

    Args:
        features (List[Dict[str, Any]]): List of feature dictionaries.

    Returns:
        List[Tuple[Dict[str, Any], str]]: List of tuples (features, text).
    """
    features_wo_text, texts = split_features_and_text(features)
    # FeatureUnion requires parallel lists, passed as tuples
    combined = list(zip(features_wo_text, texts))
    return combined


def extract_features(el: Dict[str, Any], idx: int, elements: list[Dict[str, Any]], current_section_heading: str | None = None) -> Dict[str, Any]:
    """
    Extracts structured features from a list of elements.

    Args:
        el (Dict[str, Any]): Element dictionary containing 'tag', 'depth', and 'text'.
        idx (int): Index of the element in the list.
        elements (List[Dict[str, Any]]): List of elements, each with 'tag', 'depth', and 'text'.
        current_section_heading (str | None): Current section heading, if applicable.

    Returns:
        List[Dict[str, Any]]: List of feature dictionaries with extracted features.

    """

    # Class/id keywords
    class_id_str = " ".join(str(x) for x in el.get("class", [])) + " " + str(el.get("id", ""))
    class_id_str = class_id_str.lower()

    features = {
        "tag": el["tag"],
        "depth": el["depth"],
        "text_len": len(elem_text := el.get("text", "")),
        "starts_with_digit": elem_text[0].isdigit(),
        "parent_tag": el.get("parent_tag", "None"),
        "raw": elem_text,
        "num_digits": sum(ch.isdigit() for ch in elem_text),
        "contains_unit": int(any(re.search(r"\b" + re.escape(unit) + r"\b", elem_text.lower()) for unit in units)),
        "comma_count": elem_text.count(","),
        "dot_count": elem_text.count("."),
        "contains_quantity_number": int(bool(re.search(r"\d+|\d+/\d+|½|¼|¾|⅓|⅔\bone\b|\btwo\b|\bthree\b|\bfour\b|\bfive\b", elem_text))),
        "element_index": idx,
        "position_ratio": idx / max(1, len(elements) - 1),
        "is_under_current_ingredient_section": int(current_section_heading == "ingredient"),
        "is_under_current_direction_section": int(current_section_heading == "direction"),
        "class_has_ing_keyword": int(any(k in class_id_str for k in ing_keywords)),
        "class_has_dir_keyword": int(any(k in class_id_str for k in dir_keywords)),
        "class_has_title_keyword": int(any(k in class_id_str for k in title_keywords))
    }


    return features

def build_transformer() -> FeatureUnion:
    """
    Builds a FeatureUnion transformer for structured and text features.

    Returns:
        FeatureUnion: A scikit-learn FeatureUnion object combining structured and text pipelines.
    """
    dict_vect = DictVectorizer(sparse=True)
    transformer = FeatureUnion([
        ("structured", make_pipeline(ItemSelector('structured'), dict_vect)),
        ("text", make_pipeline(ItemSelector('text'), TfidfVectorizer(max_features=500, ngram_range=(1, 2))))
    ])

    return transformer

class Densify(TransformerMixin):
    def fit(self, X, y=None):
        return self
    def transform(self, X, y=None):
        return X.toarray()

>>>>>>> 8da06b84
<|MERGE_RESOLUTION|>--- conflicted
+++ resolved
@@ -1,392 +1,3 @@
-<<<<<<< HEAD
-"""
-Feature extraction module for recipe parsing.
-
-This module provides functions to extract features from HTML elements
-and build feature processing pipelines for machine learning models.
-"""
-
-import json
-import re
-from concurrent.futures import ProcessPoolExecutor, as_completed
-from pathlib import Path
-from typing import Dict, Any, Tuple
-from typing import List
-
-from sklearn.feature_extraction import DictVectorizer
-from sklearn.linear_model import LogisticRegression
-from sklearn.pipeline import Pipeline
-
-from html_parser import parse_html
-
-# Constants
-MAX_FEATURES: int = 1000
-NGRAM_RANGE: tuple[int, int] = (1, 2)
-
-# Keywords for common roles
-ing_keywords = ["ingr", "ingredient"]
-dir_keywords = ["instr", "direction", "step", "method"]
-title_keywords = ["title", "name", "headline"]
-img_keywords = ["img", "image", "photo", "picture"]
-
-# Measurement units for English recipes
-units = [
-    "teaspoon", "teaspoons", "tsp", "tablespoon", "tablespoons", "tbsp",
-    "cup", "cups", "ounce", "ounces", "oz", "pound", "pounds", "lb", "lbs",
-    "gram", "grams", "g", "kilogram", "kilograms", "kg", "liter", "liters", "l",
-    "ml", "milliliter", "milliliters", "pinch", "clove", "cloves", "slice", "slices"
-]
-
-def label_element(text: str, label_data: Dict[str, Any]) -> str:
-    """
-    Determine the label for a given block of text using JSON label data.
-
-    Parameters
-    ----------
-    text : str
-        The text block to be labeled.
-    label_data : Dict[str, Any]
-        Dictionary containing recipe data with keys 'ingredients', 'directions', 'title'.
-
-    Returns
-    -------
-    str
-        One of: 'ingredient', 'direction', 'title', or 'none'.
-    """
-    t = text.strip().lower()
-    if not t or t.isdigit():
-        return 'none'
-    if any(t in i.lower() for i in label_data.get("ingredients", [])):
-        return 'ingredient'
-    if any(t in d.lower() for d in label_data.get("directions", [])):
-        return 'direction'
-    if label_data.get("title", "").strip().lower() == t:
-        return 'title'
-    return 'none'
-
-def process_file_pair(json_file: Path, html_dir: Path) -> list[tuple[dict, str]]:
-    """
-    Process a single JSON/HTML file pair and extract features and labels for each HTML element.
-
-    Parameters
-    ----------
-    json_file : Path
-        Path to the JSON file containing recipe labels.
-    html_dir : Path
-        Directory containing the corresponding HTML file.
-
-    Returns
-    -------
-    list[tuple[dict, str]]
-        A list of (features, label) tuples for each element in the HTML file.
-    """
-    features_labels = []
-    base = json_file.stem
-    html_file = html_dir / f"{base}.html"
-    if not html_file.exists():
-        return features_labels  # empty
-
-    try:
-        label_data = json.loads(json_file.read_text(encoding="utf-8"))
-        html = html_file.read_text(encoding="utf-8")
-        elements = parse_html(html)
-
-        for idx, el in enumerate(elements):
-            tag = el.get("tag", "").lower()
-            elem_text = el.get("text", "").strip()
-
-            section_heading_text = None
-            # If this element is a heading → update current section
-            if tag in ["h1", "h2", "h3", "h4", "h5", "h6"]:
-                if any(k in elem_text.lower() for k in ing_keywords):
-                    section_heading_text = "ingredient"
-                elif any(k in elem_text.lower() for k in dir_keywords):
-                    section_heading_text = "direction"
-                elif any(k in elem_text.lower() for k in title_keywords):
-                    section_heading_text = "title"
-                else:
-                    section_heading_text = None  # unknown heading
-
-            label = label_element(elem_text, label_data)
-            features = extract_features(el, elem_text, elements, idx, current_section_heading = section_heading_text)
-            features_labels.append((features, label))
-
-    except Exception as e:
-        print(f"⚠️ Error processing {json_file.name}: {e}")
-
-    return features_labels
-
-def load_labeled_blocks(labels_dir: Path, html_dir: Path, limit: int | None = None) -> tuple[list, list]:
-    """
-    Load and parse labeled HTML blocks from files in parallel.
-
-    This function reads JSON label files and their corresponding HTML files, extracts features and labels for each HTML element,
-    and returns two lists: one of feature dicts and one of labels. Processing is parallelized for efficiency.
-
-    Parameters
-    ----------
-    labels_dir : Path
-        Path to the directory containing JSON label files (one per recipe).
-    html_dir : Path
-        Path to the directory containing HTML files (one per recipe).
-    limit : int | None, optional
-        Optional maximum number of files to process. If None, all files are processed.
-
-    Returns
-    -------
-    tuple[list, list]
-        A tuple (features_list, labels_list) where:
-            - features_list: list of feature dicts for all elements in all recipes
-            - labels_list: list of corresponding labels for each element
-    """
-    features_list, labels_list = [], []
-    json_files = sorted(labels_dir.glob("recipe_*.json"))
-    total = len(json_files)
-
-    if limit:
-        json_files = json_files[:limit]
-    total = len(json_files)  # recalculate after applying limit
-
-    report_size = max(10, int(total / 100))
-
-    # Use ProcessPoolExecutor for parallelism
-    with ProcessPoolExecutor() as executor:
-        # Submit all jobs
-        futures = {executor.submit(process_file_pair, json_file, html_dir): json_file for json_file in json_files}
-
-        # Collect results as they complete
-        for idx, future in enumerate(as_completed(futures)):
-            results = future.result()
-            for features, label in results:
-                features_list.append(features)
-                labels_list.append(label)
-
-            if (idx + 1) % report_size == 0 or (idx + 1) == total:
-                percent = ((idx + 1) / total) * 100
-                print(f"📦 Processed {idx + 1}/{total} files ({percent:.1f}%)")
-
-    return features_list, labels_list
-
-def find_nearest_section_heading(elements: list[dict], idx: int) -> str | None:
-    """
-    Find the nearest section heading above the given element index.
-
-    Parameters
-    ----------
-    elements : list[dict]
-        List of parsed HTML elements, each as a dictionary.
-    idx : int
-        Index of the current element in the elements list.
-
-    Returns
-    -------
-    str or None
-        Returns 'ingredient', 'direction', 'title', or None based on the nearest heading tag above the element.
-    """
-    for i in range(idx - 1, -1, -1):
-        tag = elements[i].get("tag", "").lower()
-        text = elements[i].get("text", "").strip().lower()
-        if tag in ["h1", "h2", "h3", "h4", "h5", "h6"]:
-            if any(k in text for k in ing_keywords):
-                return "ingredient"
-            if any(k in text for k in dir_keywords):
-                return "direction"
-            if any(k in text for k in title_keywords):
-                return "title"
-            return None
-    return None
-
-
-def compute_distance_to_nearest_heading(
-    elements: list[dict], idx: int, heading_tags: tuple = ("h1", "h2", "h3", "h4", "h5", "h6")
-) -> int:
-    """
-    Compute the distance from the current element to the nearest heading element.
-
-    Parameters
-    ----------
-    elements : list[dict]
-        List of parsed HTML elements.
-    idx : int
-        Index of the current element.
-    heading_tags : tuple, optional
-        Tuple of heading tag names to consider.
-
-    Returns
-    -------
-    int
-        Distance to the nearest heading element, or 9999 if none found.
-    """
-    # Search backward
-    backward_dist = None
-    for i in range(idx - 1, -1, -1):
-        tag = elements[i].get("tag", "").lower()
-        if tag in heading_tags:
-            backward_dist = idx - i
-            break
-
-    # Search forward
-    forward_dist = None
-    for i in range(idx + 1, len(elements)):
-        tag = elements[i].get("tag", "").lower()
-        if tag in heading_tags:
-            forward_dist = i - idx
-            break
-
-    distances = [d for d in [backward_dist, forward_dist] if d is not None]
-    if not distances:
-        return 9999  # no heading found nearby
-    return min(distances)
-
-
-def extract_features(
-    el: dict, elem_text: str, elements: list[dict], idx: int, current_section_heading: str=None
-) -> dict[str, Any]:
-    """
-    Extract features from a single HTML element for ML models.
-
-    Parameters
-    ----------
-    el : dict
-        The HTML element dictionary.
-    elem_text : str
-        The text content of the element.
-    elements : list[dict]
-        List of all parsed HTML elements.
-    idx : int
-        Index of the current element in the list.
-
-    Returns
-    -------
-    dict[str, Any]
-        Dictionary of extracted features for the element.
-    """
-    elem_text_lower = elem_text.lower()
-    features: dict[str, Any] = {
-        "tag": el.get("tag", "None"),
-        "depth": el.get("depth", 0),
-        "parent_tag": el.get("parent_tag", "None"),
-        "block_index": idx,
-        "position_ratio": idx / max(1, len(elements) - 1),
-        "text": elem_text,
-        "text_length": len(elem_text),
-        "num_digits": sum(ch.isdigit() for ch in elem_text),
-        "starts_with_number": int(bool(re.match(r"^\d", elem_text))),
-        "contains_quantity_number": int(bool(re.search(r"\d+|\d+/\d+|½|¼|¾|⅓|⅔|\bone\b|\btwo\b|\bthree\b|\bfour\b|\bfive\b", elem_text))),
-        "contains_unit": int(any(re.search(r"\b" + re.escape(unit) + r"\b", elem_text_lower) for unit in units)),
-        "comma_count": elem_text.count(","),
-        "dot_count": elem_text.count("."),
-        "is_heading": int(el.get("tag", "").lower() in ["h1", "h2", "h3", "h4", "h5", "h6"]),
-        "is_list_item": int(el.get("tag", "").lower() == "li"),
-        "distance_to_nearest_heading": compute_distance_to_nearest_heading(elements, idx),
-        "is_under_current_ingredient_section": int(current_section_heading == "ingredient"),
-        "is_under_current_direction_section": int(current_section_heading == "direction"),
-        "is_under_current_title_section": int(current_section_heading == "title")
-    }
-
-    # Class/id keywords
-    class_id_str = " ".join(str(x) for x in el.get("class", [])) + " " + str(el.get("id", ""))
-    class_id_str = class_id_str.lower()
-    features["has_ing_keyword"] = int(any(k in class_id_str for k in ing_keywords))
-    features["has_dir_keyword"] = int(any(k in class_id_str for k in dir_keywords))
-    features["has_title_keyword"] = int(any(k in class_id_str for k in title_keywords))
-    features["has_img_keyword"] = int(any(k in class_id_str for k in img_keywords))
-
-    # Microdata
-    itemprop = el.get("itemprop", "")
-    itemprop = itemprop.lower() if itemprop else ""
-    features["itemprop_name"] = int(itemprop == "name")
-    features["itemprop_ingredient"] = int(itemprop == "recipeingredient")
-    features["itemprop_instructions"] = int(itemprop == "recipeinstructions")
-    features["itemprop_image"] = int(itemprop == "image")
-
-    # Ancestor context
-    ancestor_classes = el.get("ancestor_classes", [])
-    ancestor_classes_flat = " ".join(ancestor_classes).lower()
-    features["ancestor_has_ingredient_keyword"] = int(any(k in ancestor_classes_flat for k in ing_keywords))
-    features["ancestor_has_direction_keyword"] = int(any(k in ancestor_classes_flat for k in dir_keywords))
-    features["ancestor_has_title_keyword"] = int(any(k in ancestor_classes_flat for k in title_keywords))
-
-    # Section context
-    nearest_section = find_nearest_section_heading(elements, idx)
-    features["is_under_ingredient_section"] = int(nearest_section == "ingredient")
-    features["is_under_direction_section"] = int(nearest_section == "direction")
-
-    # Title Hueristics
-    features["is_possible_title_heading"] = int(el.get("tag", "").lower() in ["h1", "h2", "h3"])
-    features["is_possible_title_short"] = int(len(elem_text.split()) <= 8)
-    features["is_first_5_blocks"] = int(idx < 5)
-    features["is_first_10_blocks"] = int(idx < 10)
-
-    return features
-
-
-def build_feature_pipeline() -> Pipeline:
-    """
-    Build a scikit-learn Pipeline for feature processing.
-
-    Returns
-    -------
-    Pipeline
-        Scikit-learn pipeline with DictVectorizer and LogisticRegression.
-    """
-    return Pipeline([
-        ('dict_vect', DictVectorizer(sparse=True)),
-        ('clf', LogisticRegression(max_iter=1000, class_weight='balanced', solver='saga'))
-    ])
-
-def is_valid_feature(feature: Dict[str, Any]) -> bool:
-    """
-    Check if a feature dict is valid for training.
-
-    Parameters
-    ----------
-    feature : Dict[str, Any]
-        Feature dictionary.
-
-    Returns
-    -------
-    bool
-        True if valid, False otherwise.
-    """
-    required_keys = [
-        "tag", "depth", "parent_tag", "block_index", "position_ratio",
-        "text", "text_length", "num_digits", "starts_with_number",
-        "contains_unit", "comma_count", "dot_count",
-        "has_ing_keyword", "has_dir_keyword", "has_title_keyword", "has_img_keyword",
-        "itemprop_name", "itemprop_ingredient", "itemprop_instructions", "itemprop_image"
-    ]
-    # Ensure all required keys are present and not None
-    result = all(key in feature and feature[key] is not None for key in required_keys)
-    if not result:
-        print(f"Invalid feature: {feature}")
-
-    return result
-
-def filter_valid_features(
-    features: List[Dict[str, Any]], labels: List[str]
-) -> Tuple[List[Dict[str, Any]], List[str]]:
-    """
-    Build a scikit-learn Pipeline for structured feature processing.
-    Filter out invalid feature dicts and their corresponding labels.
-
-    Parameters
-    ----------
-    features : List[Dict[str, Any]]
-        List of feature dicts.
-    labels : List[str]
-        List of labels.
-
-    Returns
-    -------
-    Tuple[List[Dict[str, Any]], List[str]]
-        Filtered features and labels.
-    """
-    valid_indices = [i for i, feat in enumerate(features) if is_valid_feature(feat)]
-    filtered_features = [features[i] for i in valid_indices]
-    filtered_labels = [labels[i] for i in valid_indices]
-    return filtered_features, filtered_labels
-=======
 import re
 from typing import Any, Dict, List, Tuple, Union
 
@@ -566,4 +177,3 @@
     def transform(self, X, y=None):
         return X.toarray()
 
->>>>>>> 8da06b84
