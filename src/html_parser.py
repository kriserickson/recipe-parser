<<<<<<< HEAD
"""
HTML parsing module for recipe extraction.

This module provides functionality to parse HTML content and extract
relevant text elements while maintaining structural information.
"""

from typing import List, Dict, Any, Union
from bs4 import BeautifulSoup, Comment, Tag, NavigableString
import re

# Constants for HTML parsing
EXCLUDED_TAGS: List[str] = [
    "script", "style", "noscript", "footer",
    "nav", "link", "meta", "button"
]

def get_ancestor_classes(element: Tag) -> list:
=======
from typing import List
from bs4 import BeautifulSoup, Comment, Tag

EXCLUDED_TAGS: List[str] = [
    "script", "style", "noscript", "footer",
    "nav", "link", "meta", "button"
]

def parse_html(html: str) -> list[dict[str, str]]:
>>>>>>> 8da06b84
    """
    Traverse the ancestors of the given HTML element and collect their class and id attributes.

    Parameters
    ----------
    element : Tag
        The BeautifulSoup Tag element whose ancestors will be traversed.

    Returns
    -------
    list
        A list containing the class names and ids of all ancestor elements, starting from the immediate parent up to the root.
    """
    classes = []
    parent = element.parent
    while parent is not None and parent.name is not None:
        classes.extend(parent.get("class", []) or [])
        if parent.has_attr("id"):
            classes.append(parent["id"])
        parent = parent.parent
    return classes

def parse_html(html: str) -> List[Dict[str, Any]]:
    """
    Parse HTML content and extract text elements with metadata.

<<<<<<< HEAD
    Parameters
    ----------
    html : str
        Raw HTML content to parse

    Returns
    -------
    List[Dict[str, Any]]
        List of dictionaries containing element data with keys:
        - 'text': str, extracted text content
        - 'tag': str, HTML tag name of parent element
        - 'depth': int, nesting depth in document tree

    Raises
    ------
    ValueError
        If input HTML is empty or invalid
    """
    if not html or not html.strip():
        raise ValueError("HTML content cannot be empty")

    soup = BeautifulSoup(html, 'html.parser')
=======
    # Remove unwanted tags
>>>>>>> 8da06b84
    for tag in soup(EXCLUDED_TAGS):
        tag.decompose()

    elements: List[Dict[str, Any]] = []

    def is_ingredient_li(tag: Tag) -> bool:
        # Simple check: is it a <li> in a list with a parent having 'ingredient' in class/id?
        parent = tag.parent
        if parent and parent.name in ['ul', 'ol']:
            parent_classes = " ".join(parent.get('class', [])).lower()
            parent_id = parent.get('id', '').lower()
            return 'ingredient' in parent_classes or 'ingredient' in parent_id
        return False

    def recurse(element: Union[Tag, NavigableString], depth: int = 0) -> None:
        if isinstance(element, Comment):
            return
<<<<<<< HEAD
        # SPECIAL CASE: Ingredient <li>
        if isinstance(element, Tag) and element.name == "li" and is_ingredient_li(element):
=======

        # If the element is a <li> tag, combine its text and skip its children
        if isinstance(element, Tag) and element.name == "li":
>>>>>>> 8da06b84
            combined = element.get_text(separator=" ", strip=True)
            if combined:
                elements.append({
                    'text': combined,
                    'tag': element.name,
                    'depth': depth,
                    'itemprop': element.get('itemprop', ''),
                    'class': element.get('class', []),
<<<<<<< HEAD
                    'id': element.get('id', ''),
                    'ancestor_classes': get_ancestor_classes(element)
                })
            return  # Do not emit children of this <li>
        if element.name is not None:
            for child in element.children:
                recurse(child, depth + 1)
        elif element.string and re.search(r'\S', element.string):
            cleaned_text = element.string.replace("\u200b", "").strip()
            if cleaned_text:
                parent_tag = element.parent.name if element.parent else 'unknown'
                elements.append({
                    'text': cleaned_text,
                    'tag': parent_tag,
                    'depth': depth,
                    'itemprop': element.parent.get('itemprop', '') if element.parent else '',
                    'class': element.parent.get('class', []) if element.parent else [],
                    'id': element.parent.get('id', '') if element.parent else '',
                    'ancestor_classes': get_ancestor_classes(element)
                })
=======
                    'id': element.get('id', '')
                })
            return  # Do not emit children of this <li>

        if element.name is not None:
            for child in element.children:
                recurse(child, depth + 1)
        elif element.string and element.string.strip():
            parent_tag = element.parent.name if element.parent else 'unknown'
            elements.append({
                'text': element.string.strip(),
                'tag': parent_tag,
                'depth': depth,
                'itemprop': element.parent.get('itemprop', ''),
                'class': element.parent.get('class', []),
                'id': element.parent.get('id', '')
            })
>>>>>>> 8da06b84

    recurse(soup.body if soup.body else soup)
    return elements<|MERGE_RESOLUTION|>--- conflicted
+++ resolved
@@ -1,23 +1,3 @@
-<<<<<<< HEAD
-"""
-HTML parsing module for recipe extraction.
-
-This module provides functionality to parse HTML content and extract
-relevant text elements while maintaining structural information.
-"""
-
-from typing import List, Dict, Any, Union
-from bs4 import BeautifulSoup, Comment, Tag, NavigableString
-import re
-
-# Constants for HTML parsing
-EXCLUDED_TAGS: List[str] = [
-    "script", "style", "noscript", "footer",
-    "nav", "link", "meta", "button"
-]
-
-def get_ancestor_classes(element: Tag) -> list:
-=======
 from typing import List
 from bs4 import BeautifulSoup, Comment, Tag
 
@@ -27,84 +7,25 @@
 ]
 
 def parse_html(html: str) -> list[dict[str, str]]:
->>>>>>> 8da06b84
     """
-    Traverse the ancestors of the given HTML element and collect their class and id attributes.
+    Parses the HTML and returns a list of elements with metadata.
+    Each element is a dict with keys like: 'text', 'tag', 'depth', etc.
+    """
+    soup = BeautifulSoup(html, 'html.parser')
 
-    Parameters
-    ----------
-    element : Tag
-        The BeautifulSoup Tag element whose ancestors will be traversed.
-
-    Returns
-    -------
-    list
-        A list containing the class names and ids of all ancestor elements, starting from the immediate parent up to the root.
-    """
-    classes = []
-    parent = element.parent
-    while parent is not None and parent.name is not None:
-        classes.extend(parent.get("class", []) or [])
-        if parent.has_attr("id"):
-            classes.append(parent["id"])
-        parent = parent.parent
-    return classes
-
-def parse_html(html: str) -> List[Dict[str, Any]]:
-    """
-    Parse HTML content and extract text elements with metadata.
-
-<<<<<<< HEAD
-    Parameters
-    ----------
-    html : str
-        Raw HTML content to parse
-
-    Returns
-    -------
-    List[Dict[str, Any]]
-        List of dictionaries containing element data with keys:
-        - 'text': str, extracted text content
-        - 'tag': str, HTML tag name of parent element
-        - 'depth': int, nesting depth in document tree
-
-    Raises
-    ------
-    ValueError
-        If input HTML is empty or invalid
-    """
-    if not html or not html.strip():
-        raise ValueError("HTML content cannot be empty")
-
-    soup = BeautifulSoup(html, 'html.parser')
-=======
     # Remove unwanted tags
->>>>>>> 8da06b84
     for tag in soup(EXCLUDED_TAGS):
         tag.decompose()
 
-    elements: List[Dict[str, Any]] = []
+    elements = []
 
-    def is_ingredient_li(tag: Tag) -> bool:
-        # Simple check: is it a <li> in a list with a parent having 'ingredient' in class/id?
-        parent = tag.parent
-        if parent and parent.name in ['ul', 'ol']:
-            parent_classes = " ".join(parent.get('class', [])).lower()
-            parent_id = parent.get('id', '').lower()
-            return 'ingredient' in parent_classes or 'ingredient' in parent_id
-        return False
+    def recurse(element, depth=0):
 
-    def recurse(element: Union[Tag, NavigableString], depth: int = 0) -> None:
         if isinstance(element, Comment):
             return
-<<<<<<< HEAD
-        # SPECIAL CASE: Ingredient <li>
-        if isinstance(element, Tag) and element.name == "li" and is_ingredient_li(element):
-=======
 
         # If the element is a <li> tag, combine its text and skip its children
         if isinstance(element, Tag) and element.name == "li":
->>>>>>> 8da06b84
             combined = element.get_text(separator=" ", strip=True)
             if combined:
                 elements.append({
@@ -113,28 +34,6 @@
                     'depth': depth,
                     'itemprop': element.get('itemprop', ''),
                     'class': element.get('class', []),
-<<<<<<< HEAD
-                    'id': element.get('id', ''),
-                    'ancestor_classes': get_ancestor_classes(element)
-                })
-            return  # Do not emit children of this <li>
-        if element.name is not None:
-            for child in element.children:
-                recurse(child, depth + 1)
-        elif element.string and re.search(r'\S', element.string):
-            cleaned_text = element.string.replace("\u200b", "").strip()
-            if cleaned_text:
-                parent_tag = element.parent.name if element.parent else 'unknown'
-                elements.append({
-                    'text': cleaned_text,
-                    'tag': parent_tag,
-                    'depth': depth,
-                    'itemprop': element.parent.get('itemprop', '') if element.parent else '',
-                    'class': element.parent.get('class', []) if element.parent else [],
-                    'id': element.parent.get('id', '') if element.parent else '',
-                    'ancestor_classes': get_ancestor_classes(element)
-                })
-=======
                     'id': element.get('id', '')
                 })
             return  # Do not emit children of this <li>
@@ -152,7 +51,6 @@
                 'class': element.parent.get('class', []),
                 'id': element.parent.get('id', '')
             })
->>>>>>> 8da06b84
 
     recurse(soup.body if soup.body else soup)
     return elements