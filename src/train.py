"""
Train an HTML block classifier using labeled JSON and HTML pairs.

<<<<<<< HEAD
This module handles the training pipeline for classifying HTML blocks
into recipe components (ingredients, directions, title, etc.) using
supervised learning.
"""

import logging
import time
from typing import List, Dict, Any, Generator

import numpy as np
from joblib import dump
from sklearn.base import BaseEstimator, TransformerMixin
from sklearn.ensemble import RandomForestClassifier
from sklearn.feature_extraction import DictVectorizer
from sklearn.feature_extraction.text import TfidfVectorizer
from sklearn.metrics import classification_report
from sklearn.model_selection import train_test_split
from sklearn.pipeline import FeatureUnion
from sklearn.pipeline import make_pipeline

from config import HTML_DIR, LABEL_DIR, MODEL_PATH
from feature_extraction import (filter_valid_features, load_labeled_blocks)


def split_features_and_text(features):
    """Splits features into (dicts without 'text', texts)."""
    features_wo_text = []
    texts = []
    for feat in features:
        texts.append(feat['text'])
        f = feat.copy()
        del f['text']
        features_wo_text.append(f)
    return features_wo_text, texts

def preprocess_data(features):
    features_wo_text, texts = split_features_and_text(features)
    # FeatureUnion requires parallel lists, passed as tuples
    combined = list(zip(features_wo_text, texts))
    return combined

def validate_data(features: list | np.ndarray, labels: list | np.ndarray) -> None:
    """
    Validate that features and labels meet the required format.

    Args:
        features: Training features as list or numpy array
        labels: Training labels as list or numpy array

    Raises:
        ValueError: If data validation fails
    """
    if len(features) != len(labels):
        raise ValueError(
            f"Features and labels must have the same length. "
            f"Got {len(features)} and {len(labels)}"
        )


def batch_generator(
    features: List[Dict[str, Any]],
    labels: List[str],
    batch_size: int
) -> Generator[tuple[list[dict[str, Any]], list[str]], Any, None]:
    """
    Yield batches of features and labels.

    Args:
        features: List of feature dicts.
        labels: List of labels.
        batch_size: Size of each batch.

    Yields:
        Tuple of (features_batch, labels_batch).
    """
    for i in range(0, len(features), batch_size):
        yield features[i:i + batch_size], labels[i:i + batch_size]


def balance_training_data(
    x_train: list,
    y_train: list,
    *,
    ratio_none_to_minor: int = 3,
    min_target_per_class: int = 1_000,
    random_state: int = 42,
):
    """
    • Keeps all minority-class rows.
    • Down-samples 'none' so:   len(none) <= ratio_none_to_minor * len(all minorities)
    • Up-samples a minority class if it has < min_target_per_class rows.
    Prints for each class: upsampled/downsampled/unchanged.
    """
    import pandas as pd
    from sklearn.utils import resample

    df = pd.DataFrame(x_train)
    df["label"] = y_train

    counts = df["label"].value_counts().to_dict()
    n_none = counts.get("none", 0)
    n_minor = sum(v for k, v in counts.items() if k != "none")

    print("\n📊 raw class counts")
    for k, v in counts.items():
        print(f"  {k:<10}: {v}")

    # -- keep all minorities
    df_minor = df[df["label"] != "none"].copy()

    # -- none: downsample if needed
    none_target = min(n_none, ratio_none_to_minor * len(df_minor))
    action_none = "unchanged"
    if none_target < n_none:
        action_none = "downsampled"
    elif none_target > n_none:
        action_none = "upsampled"

    df_none = df[df["label"] == "none"].copy()
    df_none_down = resample(
        df_none, replace=False, n_samples=none_target, random_state=random_state
    )

    print(f"  {'none':<10}: {n_none} → {none_target} ({action_none})")

    # -- handle minorities
    frames = [df_none_down]
    for label, orig_count in counts.items():
        if label == "none":
            continue

        df_label = df_minor[df_minor["label"] == label]
        new_count = orig_count
        action = "unchanged"
        # Upsample tiny minorities if needed
=======
import argparse
# Standard library imports
import json
import logging
import os
import pickle
from concurrent.futures import ProcessPoolExecutor, as_completed
from difflib import SequenceMatcher
from pathlib import Path
from time import time
from typing import Dict, List, Tuple, Any

import pandas as pd
# Third-party imports
from joblib import dump
from sklearn.ensemble import HistGradientBoostingClassifier
from sklearn.metrics import classification_report
from sklearn.model_selection import train_test_split
from sklearn.pipeline import make_pipeline
from sklearn.utils import resample

from config import HTML_DIR, MODEL_PATH, LABEL_DIR, CACHE_DIR
from feature_extraction import extract_features, build_transformer, preprocess_data, get_section_header, Densify
# Local/application imports
from html_parser import parse_html


def similar(a: str, b: str) -> float:
    """
    Compute the similarity ratio between two strings using SequenceMatcher.

    Parameters
    ----------
    a : str
        First string to compare.
    b : str
        Second string to compare.

    Returns
    -------
    float
        Similarity ratio between 0.0 and 1.0, where 1.0 means identical strings.
    """
    return SequenceMatcher(None, a, b).ratio()

def label_element(text: str, label_data: Dict[str, Any]) -> str:
    """
    Determine the label for a text element based on labeled data.

    Parameters
    ----------
    text : str
        The text content to be labeled.
    label_data : Dict[str, Any]
        Dictionary containing labeled data with keys: 'ingredients', 'directions', 'title'.

    Returns
    -------
    str
        Label for the text element: 'ingredient', 'direction', 'title', or 'none'.
    """
    t = text.strip().lower()
    if not t or t.isdigit():
        return 'none'
    if any(similar(t, i.lower()) > 0.8 for i in label_data.get("ingredients", [])):
        return 'ingredient'
    if any(similar(t, d.lower()) > 0.8 for d in label_data.get("directions", [])):
        return 'direction'
    if similar(label_data.get("title", "").strip().lower(), t) > 0.8:
        return 'title'
    return 'none'

def process_pair(json_file_path: Path) -> Tuple[List[Dict[str, Any]], List[str]]:
    base = json_file_path.stem
    html_file = HTML_DIR / f"{base}.html"
    if not html_file.exists():
        return [], []

    X, y = [], []

    try:
        label_data = json.loads(json_file_path.read_text(encoding="utf-8"))
        html = html_file.read_text(encoding="utf-8")
        elements = parse_html(html)

        current_section_heading = None

        for idx, el in enumerate(elements):

            elem_text = el["text"]
            label = label_element(elem_text, label_data)

            current_section_heading = get_section_header(current_section_heading, el)

            features = extract_features(el, idx, elements, current_section_heading)
            X.append(features)
            y.append(label)

    except Exception as e:
        print(f"Error processing {json_file_path.name}: {e}")

    return X, y

def load_labeled_blocks(limit=None) -> Tuple[List[Dict[str, Any]], List[str]]:
    """
    Load HTML blocks and their corresponding labels from JSON and HTML files.

    Parameters
    ----------
    limit : Optional[int], default=None
        Maximum number of elements to load, if specified.

    Returns
    -------
    Tuple[List[Dict[str, Any]], List[str]]
        A tuple containing features (X) and labels (y).
    """
    cache_file = os.path.join(CACHE_DIR, f"labeled_blocks_limit_{limit}.pkl")

    if os.path.exists(cache_file):
        with open(cache_file, "rb") as f:
            return pickle.load(f)

    start = time()
    X, y = [], []
    json_files = sorted(LABEL_DIR.glob("recipe_*.json"))
    if limit is not None:
        json_files = json_files[:limit]
    total = len(json_files)

    with ProcessPoolExecutor() as executor:
        futures = [executor.submit(process_pair, f) for f in json_files]
        for i, future in enumerate(as_completed(futures), 1):
            Xi, yi = future.result()
            X.extend(Xi)
            y.extend(yi)
            if i % 100 == 0 or i == total:
                percent = (i / total) * 100
                print(f"Processed {i}/{total} files ({percent:.1f}%)")

    print(f"Block loading time: {time() - start:.2f}s")

    # If limit is set, apply it
    if limit is not None:
        X = X[:limit]
        y = y[:limit]

    with open(cache_file, "wb") as f:
        pickle.dump((X, y), f)

    return X, y

def validate_data(X: List, y: List) -> None:
    """
    Validate that the features and labels arrays have the same length.

    Parameters
    ----------
    X : List
        List of features.
    y : List
        List of labels.

    Raises
    ------
    ValueError
        If X and y have different lengths.
    """
    if len(X) != len(y):
        raise ValueError(f"X_train and y_train must have the same length. Got {len(X)} and {len(y)}")


def balance_training_data(
    x_train: list,
    y_train: list,
    *,
    ratio_none_to_minor: int = 3,
    random_state: int = 42,
) -> tuple[list, list]:
    """
    Balance the training data by downsampling the majority class ('none') and upsampling minority classes.

    This function ensures that the 'none' class does not dominate the training set by downsampling it
    to a ratio relative to the total number of minority class samples. Minority classes are upsampled
    so that each has at least 33% of the mean count of all non-'none' classes.

    Parameters
    ----------
    x_train : list
        List of feature dictionaries for training samples.
    y_train : list
        List of labels corresponding to x_train.
    ratio_none_to_minor : int, optional
        The maximum allowed ratio of 'none' class samples to the total number of minority class samples (default: 3).
    random_state : int, optional
        Random seed for reproducibility (default: 42).

    Returns
    -------
    tuple[list, list]
        A tuple containing the balanced feature list and label list: (x_bal, y_bal).
    """
    df = pd.DataFrame(x_train)
    df["label"] = y_train

    counts = df["label"].value_counts().to_dict()
    n_none = counts.get("none", 0)

    print("\nraw class counts")
    for k, v in counts.items():
        print(f"  {k:<10}: {v}")

    # -- keep all minorities
    df_minor = df[df["label"] != "none"].copy()
    minor_counts = df_minor["label"].value_counts().to_dict()
    if minor_counts:
        mean_minor = sum(minor_counts.values()) / len(minor_counts)
        min_target_per_class = int(mean_minor * 0.33)
    else:
        mean_minor = 0
        min_target_per_class = 0

    print(f"Mean non-'none' class count: {mean_minor:.2f}")
    print(f"Target minimum per class (33% of mean): {min_target_per_class}")

    # -- none: downsample if needed
    none_target = min(n_none, ratio_none_to_minor * len(df_minor))
    action_none = "unchanged"
    if none_target < n_none:
        action_none = "downsampled"
    elif none_target > n_none:
        action_none = "upsampled"

    df_none = df[df["label"] == "none"].copy()
    df_none_down = resample(
        df_none, replace=False, n_samples=none_target, random_state=random_state
    )

    print(f"  {'none':<10}: {n_none} → {none_target} ({action_none})")

    # -- handle minorities
    frames = [df_none_down]
    for label, orig_count in minor_counts.items():
        df_label = df_minor[df_minor["label"] == label]
        new_count = orig_count
        action = "unchanged"
        # Upsample if needed
>>>>>>> 8da06b84
        if orig_count < min_target_per_class:
            df_label = resample(
                df_label,
                replace=True,
                n_samples=min_target_per_class,
                random_state=random_state,
            )
            new_count = min_target_per_class
            action = "upsampled"
<<<<<<< HEAD
        elif orig_count > min_target_per_class:
            # Optionally downsample massive classes (rare for minorities, usually not needed)
            # df_label = resample(
            #     df_label,
            #     replace=False,
            #     n_samples=min_target_per_class,
            #     random_state=random_state,
            # )
            # new_count = min_target_per_class
            # action = "downsampled"
            pass  # currently not downsampling minorities

=======
>>>>>>> 8da06b84
        frames.append(df_label)
        print(f"  {label:<10}: {orig_count} → {new_count} ({action})")

    # -- concat & shuffle
    df_bal = pd.concat(frames).sample(frac=1, random_state=random_state)

<<<<<<< HEAD
    print(f"\n🟢 Final balanced set: {len(df_bal)} rows "
=======
    print(f"\nFinal balanced set: {len(df_bal)} rows "
>>>>>>> 8da06b84
          f"( none={len(df_none_down)}, minorities={len(df_bal)-len(df_none_down)} )")

    y_bal = df_bal["label"].tolist()
    x_bal = df_bal.drop("label", axis=1).to_dict(orient="records")
    return x_bal, y_bal



<<<<<<< HEAD

class ItemSelector(BaseEstimator, TransformerMixin):
    """
    For FeatureUnion to extract a specific item from a tuple or dict in the pipeline.
    """
    def __init__(self, key):
        self.key = key
    def fit(self, X, y=None):
        return self
    def transform(self, X):
        if self.key == 'structured':
            return [x[0] for x in X]  # structured features (dict)
        elif self.key == 'text':
            return [x[1] for x in X]  # text field
        else:
            raise ValueError(f"Unknown key: {self.key}")

def build_pipeline():
    dict_vect = DictVectorizer(sparse=True)
    transformer = FeatureUnion([
        ("structured", make_pipeline(ItemSelector('structured'), dict_vect)),
        ("text", make_pipeline(ItemSelector('text'), TfidfVectorizer(max_features=500, ngram_range=(1, 2))))
    ])
    pipeline = make_pipeline(
        transformer,
        RandomForestClassifier(
            n_estimators=100,
            class_weight='balanced',
            random_state=42
        ),
    )
    return pipeline

def train(limit: int | None = None) -> None:
    start_time = time.time()
    print("🔄 Loading labeled data...")
    x_raw, y = load_labeled_blocks(LABEL_DIR, HTML_DIR, limit=limit)
    print(f"✅ Loaded {len(x_raw)} blocks.")

    x_raw, y = filter_valid_features(x_raw, y)

    print("🎯 Splitting train/test...")
    x_train, x_test, y_train, y_test = train_test_split(
        x_raw, y, test_size=0.2, random_state=42, stratify=y
    )

    y_test = np.array(y_test)

    logging.basicConfig(level=logging.INFO)
    logging.info(f"X_train length: {len(x_train)}")
    logging.info(f"y_train length: {len(y_train)}")

    x_train_bal, y_train_bal = balance_training_data(x_train, y_train)

    logging.info(f"X_train length: {len(x_train_bal)}")
    logging.info(f"y_train length: {len(y_train_bal)}")

    validate_data(x_train_bal, y_train_bal)

    print(f"🧠 Preprocessing data...")
    x_train_proc = preprocess_data(x_train_bal)
    x_test_proc = preprocess_data(x_test)

    print("🧠 Building model pipeline...")
    model = build_pipeline()

    print("🧠 Training model...")
    # No more batch training—fit all at once for pipeline compatibility
    model.fit(x_train_proc, y_train_bal)

    print("📊 Evaluating...")
    y_pred = model.predict(x_test_proc)
    print(classification_report(y_test, y_pred, zero_division=0))

    dump(model, MODEL_PATH)
    print(f"✅ Model saved to {MODEL_PATH}")
    print(f"⏱️ Total time: {time.time() - start_time:.2f}s")


if __name__ == "__main__":
    train()
=======
def train(limit: int | None = None, memory: bool = False) -> None:
    """
    Train and save a text classification model for recipe components.

    This function loads labeled data, extracts features, trains a model,
    evaluates its performance, and saves the model to disk.

    Parameters
    ----------
    limit : Optional[int], default=None
        Maximum number of elements to load for training.
    memory: [Optional[bool]], default=False
        Whether to track memory usage during training.
    """

    # Start tracking time and memory usage if requested
    start = time()
    if memory:
        import psutil
        import tracemalloc

        def get_memory_usage():
            process = psutil.Process(os.getpid())
            return process.memory_info().rss / 1024 / 1024  # MB

        tracemalloc.start()
        start_memory = get_memory_usage()

    print("Loading labeled data...")
    X_features, y = load_labeled_blocks(limit=limit)
    print(f"Loaded {len(X_features)} blocks.")

    print("Splitting train/test...")
    X_train, X_test, y_train, y_test = train_test_split(X_features, y, test_size=0.2, random_state=42)

    logging.basicConfig(level=logging.INFO)

    X_train_bal, y_train_bal = balance_training_data(X_train, y_train)

    validate_data(X_train_bal, y_train_bal)

    print("Preprocessing data...")
    X_train_proc = preprocess_data(X_train_bal)
    X_test_proc = preprocess_data(X_test)

    print("Training model...")
    model = make_pipeline(
        build_transformer(),
        Densify(),
        HistGradientBoostingClassifier(
            random_state=42
        )
    )

    model.fit(X_train_proc, y_train_bal)

    print("Evaluating...")
    y_pred = model.predict(X_test_proc)
    print(classification_report(y_test, y_pred))

    dump(model, MODEL_PATH)
    print(f"Model saved to {MODEL_PATH} with a size of {os.path.getsize(MODEL_PATH) / 1024 / 1024:.3f} MB")
    print(f"️Total time: {time() - start:.2f}s")


    if memory:
        # Get peak memory
        current, peak = tracemalloc.get_traced_memory()
        end_memory = get_memory_usage()
        print(f"Peak memory from tracemalloc: {peak / 1024 / 1024:.2f} MB")
        print(f"Memory usage from psutil: {end_memory:.2f} MB")
        print(f"Memory increase: {end_memory - start_memory:.2f} MB")

if __name__ == "__main__":
    parser = argparse.ArgumentParser(description='Train a recipe component classifier.')
    parser.add_argument('--limit', type=int, default=None,
                        help='Maximum number of elements to load for training')
    parser.add_argument('--memory', action="store_true", help='Track memory usage during training')
    args = parser.parse_args()

    train(limit=args.limit, memory=args.memory)
>>>>>>> 8da06b84
<|MERGE_RESOLUTION|>--- conflicted
+++ resolved
@@ -1,143 +1,6 @@
-"""
-Train an HTML block classifier using labeled JSON and HTML pairs.
-
-<<<<<<< HEAD
-This module handles the training pipeline for classifying HTML blocks
-into recipe components (ingredients, directions, title, etc.) using
-supervised learning.
-"""
-
-import logging
-import time
-from typing import List, Dict, Any, Generator
-
-import numpy as np
-from joblib import dump
-from sklearn.base import BaseEstimator, TransformerMixin
-from sklearn.ensemble import RandomForestClassifier
-from sklearn.feature_extraction import DictVectorizer
-from sklearn.feature_extraction.text import TfidfVectorizer
-from sklearn.metrics import classification_report
-from sklearn.model_selection import train_test_split
-from sklearn.pipeline import FeatureUnion
-from sklearn.pipeline import make_pipeline
-
-from config import HTML_DIR, LABEL_DIR, MODEL_PATH
-from feature_extraction import (filter_valid_features, load_labeled_blocks)
-
-
-def split_features_and_text(features):
-    """Splits features into (dicts without 'text', texts)."""
-    features_wo_text = []
-    texts = []
-    for feat in features:
-        texts.append(feat['text'])
-        f = feat.copy()
-        del f['text']
-        features_wo_text.append(f)
-    return features_wo_text, texts
-
-def preprocess_data(features):
-    features_wo_text, texts = split_features_and_text(features)
-    # FeatureUnion requires parallel lists, passed as tuples
-    combined = list(zip(features_wo_text, texts))
-    return combined
-
-def validate_data(features: list | np.ndarray, labels: list | np.ndarray) -> None:
-    """
-    Validate that features and labels meet the required format.
-
-    Args:
-        features: Training features as list or numpy array
-        labels: Training labels as list or numpy array
-
-    Raises:
-        ValueError: If data validation fails
-    """
-    if len(features) != len(labels):
-        raise ValueError(
-            f"Features and labels must have the same length. "
-            f"Got {len(features)} and {len(labels)}"
-        )
-
-
-def batch_generator(
-    features: List[Dict[str, Any]],
-    labels: List[str],
-    batch_size: int
-) -> Generator[tuple[list[dict[str, Any]], list[str]], Any, None]:
-    """
-    Yield batches of features and labels.
-
-    Args:
-        features: List of feature dicts.
-        labels: List of labels.
-        batch_size: Size of each batch.
-
-    Yields:
-        Tuple of (features_batch, labels_batch).
-    """
-    for i in range(0, len(features), batch_size):
-        yield features[i:i + batch_size], labels[i:i + batch_size]
-
-
-def balance_training_data(
-    x_train: list,
-    y_train: list,
-    *,
-    ratio_none_to_minor: int = 3,
-    min_target_per_class: int = 1_000,
-    random_state: int = 42,
-):
-    """
-    • Keeps all minority-class rows.
-    • Down-samples 'none' so:   len(none) <= ratio_none_to_minor * len(all minorities)
-    • Up-samples a minority class if it has < min_target_per_class rows.
-    Prints for each class: upsampled/downsampled/unchanged.
-    """
-    import pandas as pd
-    from sklearn.utils import resample
-
-    df = pd.DataFrame(x_train)
-    df["label"] = y_train
-
-    counts = df["label"].value_counts().to_dict()
-    n_none = counts.get("none", 0)
-    n_minor = sum(v for k, v in counts.items() if k != "none")
-
-    print("\n📊 raw class counts")
-    for k, v in counts.items():
-        print(f"  {k:<10}: {v}")
-
-    # -- keep all minorities
-    df_minor = df[df["label"] != "none"].copy()
-
-    # -- none: downsample if needed
-    none_target = min(n_none, ratio_none_to_minor * len(df_minor))
-    action_none = "unchanged"
-    if none_target < n_none:
-        action_none = "downsampled"
-    elif none_target > n_none:
-        action_none = "upsampled"
-
-    df_none = df[df["label"] == "none"].copy()
-    df_none_down = resample(
-        df_none, replace=False, n_samples=none_target, random_state=random_state
-    )
-
-    print(f"  {'none':<10}: {n_none} → {none_target} ({action_none})")
-
-    # -- handle minorities
-    frames = [df_none_down]
-    for label, orig_count in counts.items():
-        if label == "none":
-            continue
-
-        df_label = df_minor[df_minor["label"] == label]
-        new_count = orig_count
-        action = "unchanged"
-        # Upsample tiny minorities if needed
-=======
+# train.py
+# Train an HTML block classifier using labeled JSON and HTML pairs
+
 import argparse
 # Standard library imports
 import json
@@ -385,7 +248,6 @@
         new_count = orig_count
         action = "unchanged"
         # Upsample if needed
->>>>>>> 8da06b84
         if orig_count < min_target_per_class:
             df_label = resample(
                 df_label,
@@ -395,32 +257,13 @@
             )
             new_count = min_target_per_class
             action = "upsampled"
-<<<<<<< HEAD
-        elif orig_count > min_target_per_class:
-            # Optionally downsample massive classes (rare for minorities, usually not needed)
-            # df_label = resample(
-            #     df_label,
-            #     replace=False,
-            #     n_samples=min_target_per_class,
-            #     random_state=random_state,
-            # )
-            # new_count = min_target_per_class
-            # action = "downsampled"
-            pass  # currently not downsampling minorities
-
-=======
->>>>>>> 8da06b84
         frames.append(df_label)
         print(f"  {label:<10}: {orig_count} → {new_count} ({action})")
 
     # -- concat & shuffle
     df_bal = pd.concat(frames).sample(frac=1, random_state=random_state)
 
-<<<<<<< HEAD
-    print(f"\n🟢 Final balanced set: {len(df_bal)} rows "
-=======
     print(f"\nFinal balanced set: {len(df_bal)} rows "
->>>>>>> 8da06b84
           f"( none={len(df_none_down)}, minorities={len(df_bal)-len(df_none_down)} )")
 
     y_bal = df_bal["label"].tolist()
@@ -429,89 +272,6 @@
 
 
 
-<<<<<<< HEAD
-
-class ItemSelector(BaseEstimator, TransformerMixin):
-    """
-    For FeatureUnion to extract a specific item from a tuple or dict in the pipeline.
-    """
-    def __init__(self, key):
-        self.key = key
-    def fit(self, X, y=None):
-        return self
-    def transform(self, X):
-        if self.key == 'structured':
-            return [x[0] for x in X]  # structured features (dict)
-        elif self.key == 'text':
-            return [x[1] for x in X]  # text field
-        else:
-            raise ValueError(f"Unknown key: {self.key}")
-
-def build_pipeline():
-    dict_vect = DictVectorizer(sparse=True)
-    transformer = FeatureUnion([
-        ("structured", make_pipeline(ItemSelector('structured'), dict_vect)),
-        ("text", make_pipeline(ItemSelector('text'), TfidfVectorizer(max_features=500, ngram_range=(1, 2))))
-    ])
-    pipeline = make_pipeline(
-        transformer,
-        RandomForestClassifier(
-            n_estimators=100,
-            class_weight='balanced',
-            random_state=42
-        ),
-    )
-    return pipeline
-
-def train(limit: int | None = None) -> None:
-    start_time = time.time()
-    print("🔄 Loading labeled data...")
-    x_raw, y = load_labeled_blocks(LABEL_DIR, HTML_DIR, limit=limit)
-    print(f"✅ Loaded {len(x_raw)} blocks.")
-
-    x_raw, y = filter_valid_features(x_raw, y)
-
-    print("🎯 Splitting train/test...")
-    x_train, x_test, y_train, y_test = train_test_split(
-        x_raw, y, test_size=0.2, random_state=42, stratify=y
-    )
-
-    y_test = np.array(y_test)
-
-    logging.basicConfig(level=logging.INFO)
-    logging.info(f"X_train length: {len(x_train)}")
-    logging.info(f"y_train length: {len(y_train)}")
-
-    x_train_bal, y_train_bal = balance_training_data(x_train, y_train)
-
-    logging.info(f"X_train length: {len(x_train_bal)}")
-    logging.info(f"y_train length: {len(y_train_bal)}")
-
-    validate_data(x_train_bal, y_train_bal)
-
-    print(f"🧠 Preprocessing data...")
-    x_train_proc = preprocess_data(x_train_bal)
-    x_test_proc = preprocess_data(x_test)
-
-    print("🧠 Building model pipeline...")
-    model = build_pipeline()
-
-    print("🧠 Training model...")
-    # No more batch training—fit all at once for pipeline compatibility
-    model.fit(x_train_proc, y_train_bal)
-
-    print("📊 Evaluating...")
-    y_pred = model.predict(x_test_proc)
-    print(classification_report(y_test, y_pred, zero_division=0))
-
-    dump(model, MODEL_PATH)
-    print(f"✅ Model saved to {MODEL_PATH}")
-    print(f"⏱️ Total time: {time.time() - start_time:.2f}s")
-
-
-if __name__ == "__main__":
-    train()
-=======
 def train(limit: int | None = None, memory: bool = False) -> None:
     """
     Train and save a text classification model for recipe components.
@@ -592,5 +352,4 @@
     parser.add_argument('--memory', action="store_true", help='Track memory usage during training')
     args = parser.parse_args()
 
-    train(limit=args.limit, memory=args.memory)
->>>>>>> 8da06b84
+    train(limit=args.limit, memory=args.memory)