--- conflicted
+++ resolved
@@ -1,36 +1,3 @@
-<<<<<<< HEAD
-"""
-Configuration settings for the Recipe Parser application.
-
-This module contains path configurations and other settings used throughout the application.
-"""
-from pathlib import Path
-from typing import Final
-
-# Base paths
-DATA_DIR: Final[Path] = Path("..") / "data"
-HTML_DIR: Final[Path] = DATA_DIR / "html_pages"
-LABEL_DIR: Final[Path] = DATA_DIR / "labels"
-MODEL_DIR: Final[Path] = Path("..") / "models"
-MODEL_PATH: Final[Path] = MODEL_DIR / "model.joblib"
-
-# Validate critical paths exist
-def validate_paths() -> None:
-    """
-    Validate that all required directories exist.
-    
-    Raises
-    ------
-    FileNotFoundError
-        If any required directory is missing
-    """
-    for path in [DATA_DIR, HTML_DIR, LABEL_DIR, MODEL_PATH.parent]:
-        if not path.exists():
-            raise FileNotFoundError(f"Required directory not found: {path}")
-
-# Validate paths when module is imported
-validate_paths()
-=======
 from pathlib import Path
 
 BASE_DIR = Path(__file__).resolve().parent.parent
@@ -38,5 +5,4 @@
 HTML_DIR = DATA_DIR / "html_pages"
 LABEL_DIR = DATA_DIR / "labels"
 MODEL_PATH = BASE_DIR / "models" / "model.joblib"
-CACHE_DIR = DATA_DIR / "cache"
->>>>>>> 8da06b84
+CACHE_DIR = DATA_DIR / "cache"